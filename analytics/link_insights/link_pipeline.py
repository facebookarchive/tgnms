--- conflicted
+++ resolved
@@ -310,7 +310,6 @@
 
         logging.info("Link traffic pipeline execution finished")
 
-<<<<<<< HEAD
     def link_health_pipeline(
         self,
         sample_duration_in_s=3600,
@@ -385,7 +384,7 @@
             return
 
         logging.info("Link health pipeline execution finished")
-=======
+
 
 if __name__ == "__main__":
     try:
@@ -419,5 +418,4 @@
             job_config["sample_duration_in_s"], job_config["source_db_interval"]
         )
     else:
-        logging.error("Unknown pipeline")
->>>>>>> 64ab4201
+        logging.error("Unknown pipeline")