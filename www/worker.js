--- conflicted
+++ resolved
@@ -220,7 +220,6 @@
 msgType2Params[Controller_ttypes.MessageType.RESET_SCAN_STATUS] = {
   'recvApp': 'ctrl-app-SCAN_APP',
   'nmsAppId': 'NMS_WEB_SCAN'};
-<<<<<<< HEAD
 msgType2Params[Controller_ttypes.MessageType.UPGRADE_GROUP_REQ] = {
   'recvApp': 'ctrl-app-UPGRADE_APP',
   'nmsAppId': 'NMS_WEB_UPGRADE'};
@@ -239,8 +238,6 @@
 msgType2Params[Controller_ttypes.MessageType.UPGRADE_LIST_IMAGES_REQ] = {
   'recvApp': 'ctrl-app-UPGRADE_APP',
   'nmsAppId': 'NMS_WEB_UPGRADE'};
-
-=======
 msgType2Params[Aggregator_ttypes.AggrMessageType.START_IPERF] = {
   'recvApp': 'aggr-app-TRAFFIC_APP',
   'nmsAppId': 'NMS_WEB_TRAFFIC'};
@@ -250,7 +247,6 @@
 msgType2Params[Aggregator_ttypes.AggrMessageType.GET_IPERF_STATUS] = {
   'recvApp': 'aggr-app-TRAFFIC_APP',
   'nmsAppId': 'NMS_WEB_TRAFFIC'};
->>>>>>> 3ae4176f
 
 const thriftSerialize = (struct) => {
   var result;
@@ -584,11 +580,7 @@
                       { upgradeState: stateDump });
             break;
           default:
-<<<<<<< HEAD
-            console.error('sendCtrlMsgType: No receive handler defined for', msgType);
-=======
             console.error('[controller] No receive handler defined for', msgType);
->>>>>>> 3ae4176f
         }
       },
       () => {
@@ -650,11 +642,7 @@
               resolve({type: 'msg', msg: ignitionState});
               break;
             default:
-<<<<<<< HEAD
-              console.error('sendCtrlApiMsgType: No receive handler defined for', msgType);
-=======
               console.error('[controller] No receive handler defined for', msgType);
->>>>>>> 3ae4176f
           }
         },
         (errMsg) => {
@@ -733,11 +721,7 @@
               resolve({type: 'msg', msg: upgradeImages});
               break;
             default:
-<<<<<<< HEAD
-              console.error('sendCtrlMsgTypeSync: No receive handler defined for', msgType);
-=======
               console.error('[controller] No receive handler defined for', msgType);
->>>>>>> 3ae4176f
           }
         },
         (errMsg) => {
@@ -979,11 +963,7 @@
                       { status_dump: receivedStatusDump });
             break;
           default:
-<<<<<<< HEAD
-            console.error('sendAggrMsgType: No receive handler defined for', msgType);
-=======
             console.error('[aggregator] No receive handler defined for', msgType);
->>>>>>> 3ae4176f
         }
       },
       () => {
