--- conflicted
+++ resolved
@@ -14,13 +14,9 @@
   NetworkConfigActions, editConfigForm, submitNewField, deleteNewField
 } from '../../actions/NetworkConfigActions.js';
 
-<<<<<<< HEAD
-import { REVERT_VALUE } from '../../constants/NetworkConfigConstants.js';
+import { REVERT_VALUE, ADD_FIELD_TYPES } from '../../constants/NetworkConfigConstants.js';
 import { getStackedFields } from '../../helpers/NetworkConfigHelpers.js';
 
-=======
-import { REVERT_VALUE, ADD_FIELD_TYPES } from '../../constants/NetworkConfigConstants.js';
->>>>>>> d3d1fe99
 import JSONFormField from './JSONFormField.js';
 import AddJSONConfigField from './AddJSONConfigField.js';
 import NewJSONConfigField from './NewJSONConfigField.js';
@@ -120,20 +116,6 @@
     return draftValue !== undefined && !this.isReverted(draftValue);
   }
 
-<<<<<<< HEAD
-=======
-  getStackedFields(configs) {
-    // aggregate all config fields
-    const stackedFields = configs.reduce((stacked, config) => {
-      return _.isPlainObject(config) ? [...stacked, ...Object.keys(config)] : stacked;
-    }, []);
-
-    // now dedupe the fields by adding to a set
-    const dedupedFields = new Set(stackedFields);
-    return [...dedupedFields];
-  }
-
->>>>>>> d3d1fe99
   getDisplayIdx = (configVals) => {
     // traverse the array backwards and stop at the first value that is not undefined
     // this lets us get the "highest" override for a value, aka what to display
@@ -238,7 +220,7 @@
     const {configs, draftConfig} = this.props;
 
     // retrieve the union of fields for all json objects in the array
-    const configFields = new Set(this.getStackedFields([...configs, draftConfig]));
+    const configFields = new Set(getStackedFields([...configs, draftConfig]));
 
     // swal if field is empty or it conflicts with the current layer
     if (field === '') {
@@ -314,14 +296,8 @@
     } = this.props;
 
     // retrieve the union of fields for all json objects in the array
-<<<<<<< HEAD
     const configFields = getStackedFields([...configs, draftConfig]);
-
     const childItems = configFields.map((field) => {
-=======
-    const configFields = this.getStackedFields([...configs, draftConfig]);
-    let childItems = configFields.map((field) => {
->>>>>>> d3d1fe99
       const draftValue = draftConfig[field];
       const configValues = configs.map(config => config[field]);
       const newField = newConfigFields[field];
