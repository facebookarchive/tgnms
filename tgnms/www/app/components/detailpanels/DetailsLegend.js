--- conflicted
+++ resolved
@@ -34,18 +34,11 @@
     },
   };
   nodeTypesOverlaySource = {
-<<<<<<< HEAD
-=======
-    POP: {
-      color: 'blue',
-      svg: {},
-    },
->>>>>>> d6e510ae
     CN: {
       color: 'pink',
       svg: {},
     },
-    DN: {
+    POP: {
       color: 'blue',
       svg: {},
     },
