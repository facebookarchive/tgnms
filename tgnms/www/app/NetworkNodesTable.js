/**
 * Copyright 2004-present Facebook. All Rights Reserved.
 *
 * @format
 */
'use strict';

import Dispatcher from './NetworkDispatcher.js';
// dispatcher
import {availabilityColor} from './NetworkHelper.js';
import ReactEventChart from './ReactEventChart.js';
import {Actions} from './constants/NetworkConstants.js';
import NetworkStore from './stores/NetworkStore.js';
import PropTypes from 'prop-types';
import {BootstrapTable, TableHeaderColumn} from 'react-bootstrap-table';

// leaflet maps
import React from 'react';
import CustomTable from './components/common/CustomTable.js';
import {SortDirection} from 'react-virtualized'

export default class NetworkNodesTable extends React.Component {
  state = {
    selectedNodeSite: null,
    nodesSelected: [],
    nodeHealth: NetworkStore.nodeHealth,
    showEventsChart: false,
    hoveredRowIndex: -1,
    sortBy: null,
    sortDirection: SortDirection.ASC,
  };

  headers = [
    {label: 'Name', key: 'name', width: 170, sort: true},
    {label: 'MAC', key: 'mac_addr', width: 160, sort: true},
    {label: 'IPv6', key: 'ipv6', width: 180, sort: true},
    {label: 'Type', key: 'node_type', width: 80, sort: true},
    {label: 'Ignited', key: 'ignited', width: 90, sort: true, render: this.renderStatusColor},
    {label: 'Site', key: 'site_name', width: 80, sort: true},
    {label: 'Pop?', key: 'pop_node', width: 80, sort: true, render: this.renderStatusColor},
    {label: 'Availability (24 hours)', key: 'availability', width: 100, sort: true, render: this.renderNodeAvailability},
    {label: 'Minion Restarts (24 hours)', key: 'minion_restarts', width: 120, sort: true},
    {label: 'Image Version', key: 'version', width: 700, sort: true},
    {label: 'Uboot Version', key: 'uboot_version', width: 700, sort: true},
  ];

  constructor(props) {
    super(props);
    this.tableOnSortChange = this.tableOnSortChange.bind(this);

    this.state.sortedNodes = NetworkNodesTable.getTableRows(
      this.props.topology.nodes,
      NetworkStore.nodeHealth
    );

    // fetch selected site from store
    if (NetworkStore.selectedName) {
      const selectedRows = [];
      Object.keys(this.props.topology.nodes).map(nodeIndex => {
        const node = this.props.topology.nodes[nodeIndex];
        if (node.site_name === NetworkStore.selectedName) {
          selectedRows.push(node.name);
        }
      });

      const newState = {
        selectedSiteName: NetworkStore.selectedName,
        selectedNodeSite: NetworkStore.selectedName,
        nodesSelected: selectedRows,
        sortBy: 'site_name',
        sortDirection: SortDirection.DESC,
      };
      Object.assign(this.state, {
        ...newState,
        ...this.getNewSortedNodes(newState),
      });
    }
  }

  componentDidMount() {
    // register for topology changes
    this.dispatchToken = Dispatcher.register(
      this.handleDispatchEvent.bind(this),
    );
  }

  componentWillUnmount() {
    // un-register once hidden
    Dispatcher.unregister(this.dispatchToken);
  }

  handleDispatchEvent(payload) {
    let newState, stateUpdate;
    let sortedNodes = [];

    switch (payload.actionType) {
      case Actions.NODE_SELECTED:
        sortedNodes = this.state.sortedNodes.slice();
        sortedNodes.forEach(node => {
          node.isSelected = node.name === payload.nodeSelected;
        });
        this.setState({
          nodesSelected: [payload.nodeSelected],
          sortedNodes: sortedNodes,
        });
        break;
      case Actions.SITE_SELECTED:
        var selectedRows = [];
        Object.keys(this.props.topology.nodes).map(nodeIndex => {
          const node = this.props.topology.nodes[nodeIndex];
          if (node.site_name === payload.siteSelected) {
            selectedRows.push(node.name);
          }
        });

        newState = {
          selectedSiteName: payload.siteSelected,
          selectedNodeSite: payload.siteSelected,
          nodesSelected: selectedRows,
          sortBy: 'site_name',
          sortDirection: SortDirection.DESC,
        }
        this.setState({
          ...newState,
          ...this.getNewSortedNodes(newState),
          sortName: 'site_name',
          sortOrder: 'desc',
        });
        break;
      case Actions.CLEAR_NODE_LINK_SELECTED:
        // Remove isSelected field from all nodes
        sortedNodes = this.state.sortedNodes.slice();
        sortedNodes.forEach(node => {node.isSelected = false});
        this.setState({
          nodesSelected: null,
          selectedLink: null,
          sortedNodes: sortedNodes,
        });
        break;
      case Actions.HEALTH_REFRESHED:
        // Update nodes with new nodeHealth data
        newState = {nodeHealth: payload.nodeHealth};
        this.setState({
          ...stateUpdate,
          ...this.getNewSortedNodes(newState),
        });
        break;
    }
  }

  static getTableRows(
    nodes,
    nodeHealth
  ): Array<{
    name: string,
    mac_addr: string,
    node_type: string,
    ignited: boolean,
    site_name: string,
    pop_node: boolean,
    ipv6: string,
    version: string,
    availability: number,
    minion_restarts: number,
    events: array,
    uboot_version: string,
  }> {
    const rows = [];
    nodes.forEach(node => {
      const ipv6 = node.status_dump
        ? node.status_dump.ipv6Address
        : 'Not Available';
      const version = node.status_dump
        ? node.status_dump.version.slice(28)
        : 'Not Available';
      const ubootVersion =
        node.status_dump && node.status_dump.uboot_version
          ? node.status_dump.uboot_version
          : 'Not Available';
      let availability = 0;
      let events = [];
      if (
        nodeHealth &&
        'metrics' in nodeHealth &&
        node.name in nodeHealth.metrics
      ) {
        availability = nodeHealth.metrics[node.name].minion_uptime;
        events = nodeHealth.metrics[node.name].events;
      }
      rows.push({
        name: node.name,
        mac_addr: node.mac_addr,
        node_type: node.node_type === 2 ? 'DN' : 'CN',
        ignited: node.status === 2 || node.status === 3,
        site_name: node.site_name,
        pop_node: node.pop_node,
        ipv6,
        version,
        uboot_version: ubootVersion,
        key: node.name,
        availability,
        events,
        minion_restarts: events.length,
      });
    });
    return rows;
  }

  tableOnRowSelect(row, isSelected) {
    // dispatch event for the map
    Dispatcher.dispatch({
      actionType: Actions.NODE_SELECTED,
      nodeSelected: row.name,
      source: 'table',
    });
  }

  _handleTabSelect(index, last) {
    this.setState({
      selectedTabIndex: index,
      selectedLink: null,
    });
    // TODO - should we null the selected node?
    Dispatcher.dispatch({
      actionType: Actions.CLEAR_NODE_LINK_SELECTED,
    });
  }

  static siteSortFunc(a, b, order, selectedSiteName) {
    // order is desc or asc
    if (selectedSiteName) {
      if (a.site_name === selectedSiteName) {
        return -1;
      } else if (b.site_name === selectedSiteName) {
        return 1;
      }
    }

    if (order === SortDirection.DESC) {
      if (a.site_name > b.site_name) {
        return -1;
      } else if (a.site_name < b.site_name) {
        return 1;
      }
      return 0;
    } else {
      if (a.site_name < b.site_name) {
        return -1;
      } else if (a.site_name > b.site_name) {
        return 1;
      }
      return 0;
    }
  }

  tableOnSortChange(sortName, sortOrder) {
    this.setState({sortName, sortOrder, selectedSiteName: undefined});
  }

  renderStatusColor(cell, row) {
    return (
      <span style={{color: cell ? 'forestgreen' : 'firebrick'}}>
        {'' + cell}
      </span>
    );
  }

  renderNodeAvailabilityChart(cell, row) {
    if (row.events.length > 0) {
      return (
        <ReactEventChart
          events={row.events}
          startTime={this.state.nodeHealth.start}
          endTime={this.state.nodeHealth.end}
          size="small"
        />
      );
    }
  }

  renderNodeAvailability(cell, row) {
    const cellColor = availabilityColor(cell);
    const cellText = Math.round(cell * 100) / 100;
    return <span style={{color: cellColor}}>{'' + cellText}</span>;
  }

<<<<<<< HEAD

  static getDerivedStateFromProps(nextProps, prevState) {
    // Recompute sorted nodes
    if (nextProps.topology && nextProps.topology.nodes) {
      return NetworkNodesTable.getSortedNodes(nextProps.topology, prevState);
    }
    return null;
  }

  /**
   * getSortedNodes() returns the new sorted nodes based on the passed-in
   * `topology` and `state`
   */
  static getSortedNodes(topology, state) {
    const sortedNodes = NetworkNodesTable.sortNodes(
      NetworkNodesTable.getTableRows(
        topology.nodes,
        state.nodeHealth
      ),
      state.sortBy,
      state.sortDirection,
      state.selectedSiteName,
    );

    sortedNodes.forEach(node => {
      node.isSelected = state.nodesSelected.includes(node.name);
    });

    return {
      sortedNodes: sortedNodes,
    }
  }

  /**
   * getNewSortedNodes() returns an updated sorted nodes list based on the
   * passed-in object `newState` that is merged with the current `this.state`.
   * `newState` should be an object that could be passed into setState. This
   * uses both `this.state` and `this.props.topology`.
   */
  getNewSortedNodes(newState) {
    const stateCopy = Object.assign({}, this.state);
    return NetworkNodesTable.getSortedNodes(
      this.props.topology,
      Object.assign(stateCopy, newState),
    );
  }

  static sortNodesHelper(a, b, sortBy, sortDirection) {
    let ret = 0;
    if (a[sortBy] < b[sortBy]) {
      ret = -1;
    }

    if (a[sortBy] > b[sortBy]) {
      ret = 1;
=======
  render() {
    const selectRowProp = {
      mode: 'checkbox',
      clickToSelect: true,
      hideSelectColumn: true,
      bgColor: 'rgb(183,210,255)',
      onSelect: this.tableOnRowSelect,
      selected: this.state.nodesSelected,
    };

    const tableOptions = {
      sortName: this.state.sortName,
      sortOrder: this.state.sortOrder,
      onSortChange: this.tableOnSortChange,
      onRowMouseOver: this.tableOnRowMouseOver,
      trClassName: 'break-word',
    };

    let nodesData = [];
    if (this.props.topology && this.props.topology.nodes) {
      nodesData = this.props.topology.nodes;
>>>>>>> 279fac89
    }

    return sortDirection === SortDirection.ASC ? ret : 0 - ret;
  }

  static sortNodes(nodes, sortBy, sortDirection, selectedSiteName) {
    return nodes.sort((a, b) => {
      if (sortBy === 'site_name') {
        return NetworkNodesTable.siteSortFunc(
          a, b, sortDirection, selectedSiteName);
      } else {
        return NetworkNodesTable.sortNodesHelper(a, b, sortBy, sortDirection);
      }
    });
  }

  sortFunction({sortBy, sortDirection}) {
    const sortedNodes = NetworkNodesTable.sortNodes(
      NetworkNodesTable.getTableRows(
        this.props.topology.nodes,
        this.state.nodeHealth,
      ),
      sortBy,
      sortDirection,
      this.state.selectedSiteName,
    );

    this.setState({
      selectedSiteName: undefined,
      sortBy: sortBy,
      sortDirection: sortDirection,
      sortedNodes: sortedNodes,
    });
  }

  render() {
    let nodesTable;
    // disabled since perf is too slow in sjc
    if (this.state.showEventsChart && false) {
      var selectRowProp = {
        mode: 'checkbox',
        clickToSelect: true,
        hideSelectColumn: true,
        bgColor: 'rgb(183,210,255)',
        onSelect: this.tableOnRowSelect,
        selected: this.state.nodesSelected,
      };

      const tableOptions = {
        sortName: this.state.sortName,
        sortOrder: this.state.sortOrder,
        onSortChange: this.tableOnSortChange,
        onRowMouseOver: this.tableOnRowMouseOver,
        trClassName: 'break-word',
      };

      let nodesData = [];
      if (this.props.topology && this.props.topology.nodes) {
        nodesData = this.props.topology.nodes;
      }

      nodesTable = (
        <BootstrapTable
          height={this.props.height + 'px'}
          key="nodesTable"
          options={tableOptions}
          data={
            NetworkNodesTable.getTableRows(nodesData, this.state.nodeHealth)
          }
          striped={true}
          hover={true}
          selectRow={selectRowProp}
          trClassName="break-word">
          <TableHeaderColumn
            width="120"
            dataSort={true}
            dataField="name"
            isKey={true}>
            Name
          </TableHeaderColumn>
          <TableHeaderColumn
            width="90"
            dataSort={true}
            dataField="ignited"
            dataFormat={this.renderStatusColor}>
            Ignited
          </TableHeaderColumn>
          <TableHeaderColumn
            width="700"
            dataField="availability"
            dataFormat={this.renderNodeAvailabilityChart.bind(this)}>
            Availability (24 hours)
          </TableHeaderColumn>
        </BootstrapTable>
      );
    } else {
      const rowHeight = 40;
      const headerHeight = 80;
      const height = this.props.height;
      const overscanRowCount = 10;
      nodesTable = (
        <CustomTable
          rowHeight={rowHeight}
          headerHeight={headerHeight}
          height={height}
          overscanRowCount={overscanRowCount}
          columns={this.headers}
          data={this.state.sortedNodes}
          sortFunction={(stuff) => this.sortFunction(stuff)}
          sortBy={this.state.sortBy}
          sortDirection={this.state.sortDirection}
          onRowSelect={row => this.tableOnRowSelect(row)}
        />
      );
    }

    // event chart disable for now, too resource intensive
    /*        <button className={this.state.showEventsChart ? 'graph-button graph-button-selected' : 'graph-button'}
                onClick={btn => this.setState({showEventsChart: !this.state.showEventsChart})}>
          Show E2E Events
        </button>*/
    return <div>{nodesTable}</div>;
  }
}
NetworkNodesTable.propTypes = {
  topology: PropTypes.object.isRequired,
};<|MERGE_RESOLUTION|>--- conflicted
+++ resolved
@@ -284,8 +284,6 @@
     return <span style={{color: cellColor}}>{'' + cellText}</span>;
   }
 
-<<<<<<< HEAD
-
   static getDerivedStateFromProps(nextProps, prevState) {
     // Recompute sorted nodes
     if (nextProps.topology && nextProps.topology.nodes) {
@@ -340,29 +338,6 @@
 
     if (a[sortBy] > b[sortBy]) {
       ret = 1;
-=======
-  render() {
-    const selectRowProp = {
-      mode: 'checkbox',
-      clickToSelect: true,
-      hideSelectColumn: true,
-      bgColor: 'rgb(183,210,255)',
-      onSelect: this.tableOnRowSelect,
-      selected: this.state.nodesSelected,
-    };
-
-    const tableOptions = {
-      sortName: this.state.sortName,
-      sortOrder: this.state.sortOrder,
-      onSortChange: this.tableOnSortChange,
-      onRowMouseOver: this.tableOnRowMouseOver,
-      trClassName: 'break-word',
-    };
-
-    let nodesData = [];
-    if (this.props.topology && this.props.topology.nodes) {
-      nodesData = this.props.topology.nodes;
->>>>>>> 279fac89
     }
 
     return sortDirection === SortDirection.ASC ? ret : 0 - ret;
