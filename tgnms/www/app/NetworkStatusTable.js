--- conflicted
+++ resolved
@@ -98,13 +98,8 @@
         <td rowSpan={Object.keys(versionCounts).length}>Node Versions</td>
       );
       nodeVersions.push(
-<<<<<<< HEAD
         <tr key={version}>
           {i == 0 ? versionHeader : null}
-=======
-        <tr>
-          {i == 0 ? versionHeader : ''}
->>>>>>> 0a3e64ed
           <td>{version}</td>
           <td>
             {parseInt(count / totalReported * 100)}% ({count})
